--- conflicted
+++ resolved
@@ -15,12 +15,9 @@
 {
     public class Program
     {
-<<<<<<< HEAD
-=======
         private static string _configPath = "configuration.json";
         private const string _serverPropertiesFileName = "server.properties";
         private const string _tempPath = "temp/";
->>>>>>> 1d7d0b45
         public static RunConfiguration RunConfig;
         public delegate void InputStreamHandler(string text);
         static InputStreamHandler inStream;
@@ -75,8 +72,17 @@
             {
                 // Load configuration
                 RunConfig = LoadConfiguration(_configPath);
-
-<<<<<<< HEAD
+              
+                string bdsDirPath = Path.GetDirectoryName(RunConfig.BdsBinPath);
+                string worldName = "Bedrock level";
+
+                Console.Write($"Reading \"{_serverPropertiesFileName}\"... ");
+
+                using (StreamReader reader = new StreamReader(File.OpenRead(Path.Join(bdsDirPath, _serverPropertiesFileName))))
+                    worldName = Regex.Match(reader.ReadToEnd(), @"^level\-name\=(.+)", RegexOptions.Multiline).Groups[1].Value;
+
+                Console.WriteLine("Done!");
+
                 if (!String.IsNullOrWhiteSpace(restorePath))
                 {
                     BackupManager.Restore(restorePath, "");
@@ -88,25 +94,6 @@
                     }
                 }
 
-                #if !DEBUG
-                // Not yet supported due to file permission issues
-                if (!RunConfig.Backups.StopBeforeBackup && System.Environment.OSVersion.Platform == PlatformID.Win32NT)
-                {
-                    Console.WriteLine("NOTICE: Hot-backups are currently not supported on Windows. Please enable \"StopBeforeBackup\" in the \"{0}\" instead.", _configPath);
-                    System.Environment.Exit(0);
-                }
-                #endif
-=======
-                string bdsDirPath = Path.GetDirectoryName(RunConfig.BdsBinPath);
-                string worldName = "Bedrock level";
-
-                Console.Write($"Reading \"{_serverPropertiesFileName}\"... ");
-
-                using (StreamReader reader = new StreamReader(File.OpenRead(Path.Join(bdsDirPath, _serverPropertiesFileName))))
-                    worldName = Regex.Match(reader.ReadToEnd(), @"^level\-name\=(.+)", RegexOptions.Multiline).Groups[1].Value;
-
-                Console.WriteLine("Done!");
->>>>>>> 1d7d0b45
 
                 #region CONDITIONAL UPDATE CHECK
                 if (RunConfig.CheckForUpdates)
@@ -190,14 +177,9 @@
                 {
                     _bdsVersion = UpdateChecker.ParseVersion(e.Matches[0].Groups[1].Value, VersionFormatting.MAJOR_MINOR_REVISION_BUILD);
                 });
-
-<<<<<<< HEAD
-                uint playerCount = 0;
-=======
                 
                 playerCount = 0;
 
->>>>>>> 1d7d0b45
                 bool nextBackup = true;
                 if (RunConfig.Backups.OnActivityOnly)
                 {
@@ -223,7 +205,6 @@
                 _renderManager = new RenderManager(bds, RunConfig);
                 _backupManager = new BackupManager(bds, RunConfig);
 
-<<<<<<< HEAD
                 #region PLUGIN LOADING
                 if (Directory.Exists(_pluginDirectory))
                 {
@@ -249,11 +230,6 @@
                     Console.WriteLine("Creating initial world backup...");
                     _backupManager.CreateWorldBackup(worldPath, tempWorldPath, true, false); // If "StopBeforeBackup" is set to "true" this will also automatically start the server when it's done
                 }
-=======
-                // Create initial world backup
-                Console.WriteLine("Creating initial world backup...");
-                _backupManager.CreateWorldBackup(worldPath, tempWorldPath, true, false); // If "StopBeforeBackup" is set to "true" this will also automatically start the server when it's done
->>>>>>> 1d7d0b45
 
                 // Start server in case the BackupManager hasn't started it yet
                 if (!bds.IsRunning)
@@ -465,13 +441,11 @@
                         BusyCommands = true,
                         CheckForUpdates = true,
                         StopBdsOnException = true,
-<<<<<<< HEAD
+                        BdsWatchdog = true,
+
                         Plugins = new PluginConfig() {
                             EnablePlugins = true
                         }
-=======
-                        BdsWatchdog = true
->>>>>>> 1d7d0b45
                     }, Formatting.Indented));
                 }
 
